#!/usr/bin/env python3
# -*- coding: utf-8 -*-
import threading
import traceback
import argparse
import datetime
import os
import shutil
import sys
import uuid

import gradio as gr


ROOT_PATH = os.path.dirname(os.path.dirname(os.path.dirname(os.path.abspath(__file__))))
sys.path.append(ROOT_PATH)

from pilot.summary.db_summary_client import DBSummaryClient
from pilot.commands.command_mange import CommandRegistry

from pilot.scene.base_chat import BaseChat

from pilot.configs.config import Config
from pilot.configs.model_config import (
    DATASETS_DIR,
    KNOWLEDGE_UPLOAD_ROOT_PATH,
    LLM_MODEL_CONFIG,
    LOGDIR,
)

from pilot.conversation import (
    conversation_sql_mode,
    conversation_types,
    chat_mode_title,
    default_conversation,
)
from pilot.common.plugins import scan_plugins

from pilot.server.gradio_css import code_highlight_css
from pilot.server.gradio_patch import Chatbot as grChatbot
from pilot.source_embedding.knowledge_embedding import KnowledgeEmbedding
from pilot.utils import build_logger
from pilot.vector_store.extract_tovec import (
    get_vector_storelist,
    knownledge_tovec_st,
)

from pilot.scene.base import ChatScene
from pilot.scene.chat_factory import ChatFactory
from pilot.language.translation_handler import get_lang_text

# 加载插件
CFG = Config()
logger = build_logger("webserver", LOGDIR + "webserver.log")
headers = {"User-Agent": "dbgpt Client"}

no_change_btn = gr.Button.update()
enable_btn = gr.Button.update(interactive=True)
disable_btn = gr.Button.update(interactive=True)

enable_moderation = False
models = []
dbs = []
vs_list = [get_lang_text("create_knowledge_base")] + get_vector_storelist()
autogpt = False
vector_store_client = None
vector_store_name = {"vs_name": ""}
# db_summary = {"dbsummary": ""}

priority = {"vicuna-13b": "aaa"}

CHAT_FACTORY = ChatFactory()

DB_SETTINGS = {
    "user": CFG.LOCAL_DB_USER,
    "password": CFG.LOCAL_DB_PASSWORD,
    "host": CFG.LOCAL_DB_HOST,
    "port": CFG.LOCAL_DB_PORT,
}

llm_native_dialogue = get_lang_text("knowledge_qa_type_llm_native_dialogue")
default_knowledge_base_dialogue = get_lang_text(
    "knowledge_qa_type_default_knowledge_base_dialogue"
)
add_knowledge_base_dialogue = get_lang_text(
    "knowledge_qa_type_add_knowledge_base_dialogue"
)

url_knowledge_dialogue = get_lang_text("knowledge_qa_type_url_knowledge_dialogue")

knowledge_qa_type_list = [
    llm_native_dialogue,
    default_knowledge_base_dialogue,
    add_knowledge_base_dialogue,
]


def get_simlar(q):
    docsearch = knownledge_tovec_st(os.path.join(DATASETS_DIR, "plan.md"))
    docs = docsearch.similarity_search_with_score(q, k=1)

    contents = [dc.page_content for dc, _ in docs]
    return "\n".join(contents)


def gen_sqlgen_conversation(dbname):
    message = ""
    db_connect = CFG.local_db.get_session(dbname)
    schemas = CFG.local_db.table_simple_info(db_connect)
    for s in schemas:
        message += s + ";"
    return get_lang_text("sql_schema_info").format(dbname, message)


def plugins_select_info():
    plugins_infos: dict = {}
    for plugin in CFG.plugins:
        plugins_infos.update({f"【{plugin._name}】=>{plugin._description}": plugin._name})
    return plugins_infos


get_window_url_params = """
function() {
    const params = new URLSearchParams(window.location.search);
    url_params = Object.fromEntries(params);
    console.log(url_params);
    gradioURL = window.location.href
    if (!gradioURL.endsWith('?__theme=dark')) {
        window.location.replace(gradioURL + '?__theme=dark');
    }
    return url_params;
    }
"""


def load_demo(url_params, request: gr.Request):
    logger.info(f"load_demo. ip: {request.client.host}. params: {url_params}")

    # dbs = get_database_list()
    dropdown_update = gr.Dropdown.update(visible=True)
    if dbs:
        gr.Dropdown.update(choices=dbs)

    state = default_conversation.copy()

    unique_id = uuid.uuid1()
    state.conv_id = str(unique_id)

    return (
        state,
        dropdown_update,
        gr.Chatbot.update(visible=True),
        gr.Textbox.update(visible=True),
        gr.Button.update(visible=True),
        gr.Row.update(visible=True),
        gr.Accordion.update(visible=True),
    )


def get_conv_log_filename():
    t = datetime.datetime.now()
    name = os.path.join(LOGDIR, f"{t.year}-{t.month:02d}-{t.day:02d}-conv.json")
    return name


def regenerate(state, request: gr.Request):
    logger.info(f"regenerate. ip: {request.client.host}")
    state.messages[-1][-1] = None
    state.skip_next = False
    return (state, state.to_gradio_chatbot(), "") + (disable_btn,) * 5


def clear_history(request: gr.Request):
    logger.info(f"clear_history. ip: {request.client.host}")
    state = None
    return (state, [], "") + (disable_btn,) * 5


def add_text(state, text, request: gr.Request):
    logger.info(f"add_text. ip: {request.client.host}. len: {len(text)}")
    if len(text) <= 0:
        state.skip_next = True
        return (state, state.to_gradio_chatbot(), "") + (no_change_btn,) * 5

    """ Default support 4000 tokens, if tokens too lang, we will cut off  """
    text = text[:4000]
    state.append_message(state.roles[0], text)
    state.append_message(state.roles[1], None)
    state.skip_next = False
    ### TODO
    state.last_user_input = text
    return (state, state.to_gradio_chatbot(), "") + (disable_btn,) * 5


def post_process_code(code):
    sep = "\n```"
    if sep in code:
        blocks = code.split(sep)
        if len(blocks) % 2 == 1:
            for i in range(1, len(blocks), 2):
                blocks[i] = blocks[i].replace("\\_", "_")
        code = sep.join(blocks)
    return code


def get_chat_mode(selected, param=None) -> ChatScene:
    if chat_mode_title["chat_use_plugin"] == selected:
        return ChatScene.ChatExecution
    elif  chat_mode_title["sql_generate_diagnostics"] == selected:
        sql_mode = param
        if sql_mode == conversation_sql_mode["auto_execute_ai_response"]:
            return ChatScene.ChatWithDbExecute
        else:
            return ChatScene.ChatWithDbQA
    else:
        mode = param
        if mode == conversation_types["default_knownledge"]:
            return ChatScene.ChatKnowledge
        elif mode == conversation_types["custome"]:
            return ChatScene.ChatNewKnowledge
        elif mode == conversation_types["url"]:
            return ChatScene.ChatUrlKnowledge
        else:
            return ChatScene.ChatNormal



def chatbot_callback(state, message):
    print(f"chatbot_callback:{message}")
    state.messages[-1][-1] = f"{message}"
    yield (state, state.to_gradio_chatbot()) + (enable_btn,) * 5


def http_bot(
    state,
    selected,
    temperature,
    max_new_tokens,
    plugin_selector,
    mode,
    sql_mode,
    db_selector,
    url_input,
    knowledge_name,
):
    logger.info(
        f"User message send!{state.conv_id},{selected},{plugin_selector},{mode},{sql_mode},{db_selector},{url_input}"
    )
    if chat_mode_title["sql_generate_diagnostics"] == selected:
        scene: ChatScene = get_chat_mode(selected, sql_mode)
    elif chat_mode_title["chat_use_plugin"] == selected:
        scene: ChatScene = get_chat_mode(selected)
    else:
        scene: ChatScene = get_chat_mode(selected, mode)

    print(f"chat scene:{scene.value}")

    if ChatScene.ChatWithDbExecute == scene:
        chat_param = {
            "temperature": temperature,
            "max_new_tokens": max_new_tokens,
            "chat_session_id": state.conv_id,
            "db_name": db_selector,
            "user_input": state.last_user_input,
        }
    elif ChatScene.ChatWithDbQA == scene:
        chat_param = {
            "temperature": temperature,
            "max_new_tokens": max_new_tokens,
            "chat_session_id": state.conv_id,
            "db_name": db_selector,
            "user_input": state.last_user_input,
        }
    elif ChatScene.ChatExecution == scene:
        chat_param = {
            "temperature": temperature,
            "max_new_tokens": max_new_tokens,
            "chat_session_id": state.conv_id,
            "plugin_selector": plugin_selector,
            "user_input": state.last_user_input,
        }
    elif ChatScene.ChatNormal == scene:
        chat_param = {
            "temperature": temperature,
            "max_new_tokens": max_new_tokens,
            "chat_session_id": state.conv_id,
            "user_input": state.last_user_input,
        }
    elif ChatScene.ChatKnowledge == scene:
        chat_param = {
            "temperature": temperature,
            "max_new_tokens": max_new_tokens,
            "chat_session_id": state.conv_id,
            "user_input": state.last_user_input,
        }
    elif ChatScene.ChatNewKnowledge == scene:
        chat_param = {
            "temperature": temperature,
            "max_new_tokens": max_new_tokens,
            "chat_session_id": state.conv_id,
            "user_input": state.last_user_input,
            "knowledge_name": knowledge_name,
        }
    elif ChatScene.ChatUrlKnowledge == scene:
        chat_param = {
            "temperature": temperature,
            "max_new_tokens": max_new_tokens,
            "chat_session_id": state.conv_id,
            "user_input": state.last_user_input,
            "url": url_input,
        }
    else:
        state.messages[-1][-1] = f"ERROR: Can't support scene!{scene}"
        yield (state, state.to_gradio_chatbot()) + (enable_btn,) * 5

    chat: BaseChat = CHAT_FACTORY.get_implementation(scene.value, **chat_param)
    if not chat.prompt_template.stream_out:
        logger.info("not stream out, wait model response!")
        state.messages[-1][-1] = chat.nostream_call()
        yield (state, state.to_gradio_chatbot()) + (enable_btn,) * 5
    else:
        logger.info("stream out start!")
        try:
            response = chat.stream_call()
            for chunk in response.iter_lines(decode_unicode=False, delimiter=b"\0"):
                if chunk:
                    state.messages[-1][
                        -1
                    ] = chat.prompt_template.output_parser.parse_model_stream_resp_ex(
                        chunk, chat.skip_echo_len
                    )
                    yield (state, state.to_gradio_chatbot()) + (enable_btn,) * 5
        except Exception as e:
            print(traceback.format_exc())
            state.messages[-1][-1] = "Error:" + str(e)
            yield (state, state.to_gradio_chatbot()) + (enable_btn,) * 5


block_css = (
    code_highlight_css
    + """
        pre {
            white-space: pre-wrap;       /* Since CSS 2.1 */
            white-space: -moz-pre-wrap;  /* Mozilla, since 1999 */
            white-space: -pre-wrap;      /* Opera 4-6 */
            white-space: -o-pre-wrap;    /* Opera 7 */
            word-wrap: break-word;       /* Internet Explorer 5.5+ */
        }
        #notice_markdown th {
            display: none;
        }
            """
)


def change_sql_mode(sql_mode):
    if sql_mode in [get_lang_text("sql_generate_mode_direct")]:
        return gr.update(visible=True)
    else:
        return gr.update(visible=False)


def change_mode(mode):
    if mode in [add_knowledge_base_dialogue]:
        return gr.update(visible=True)
    else:
        return gr.update(visible=False)


def build_single_model_ui():
    notice_markdown = get_lang_text("db_gpt_introduction")
    learn_more_markdown = get_lang_text("learn_more_markdown")

    state = gr.State()
    gr.Markdown(notice_markdown, elem_id="notice_markdown")

    with gr.Accordion(
        get_lang_text("model_control_param"), open=False, visible=False
    ) as parameter_row:
        temperature = gr.Slider(
            minimum=0.0,
            maximum=1.0,
            value=0.7,
            step=0.1,
            interactive=True,
            label="Temperature",
        )

        max_output_tokens = gr.Slider(
            minimum=0,
            maximum=1024,
            value=512,
            step=64,
            interactive=True,
            label=get_lang_text("max_input_token_size"),
        )

    tabs = gr.Tabs()

    def on_select(evt: gr.SelectData):  # SelectData is a subclass of EventData
        print(f"You selected {evt.value} at {evt.index} from {evt.target}")
        return evt.value

    selected = gr.Textbox(show_label=False, visible=False, placeholder="Selected")
    tabs.select(on_select, None, selected)

    with tabs:
<<<<<<< HEAD

        tab_sql = gr.TabItem(get_lang_text("sql_generate_diagnostics"), elem_id="SQL")
        with tab_sql:
            # TODO A selector to choose database
            with gr.Row(elem_id="db_selector"):
                db_selector = gr.Dropdown(
                    label=get_lang_text("please_choose_database"),
                    choices=dbs,
                    value=dbs[0] if len(models) > 0 else "",
                    interactive=True,
                    show_label=True,
                ).style(container=False)

            # db_selector.change(fn=db_selector_changed, inputs=db_selector)

            sql_mode = gr.Radio(
                [
                    get_lang_text("sql_generate_mode_direct"),
                    get_lang_text("sql_generate_mode_none"),
                ],
                show_label=False,
                value=get_lang_text("sql_generate_mode_none"),
            )
            sql_vs_setting = gr.Markdown(get_lang_text("sql_vs_setting"))
            sql_mode.change(fn=change_sql_mode, inputs=sql_mode, outputs=sql_vs_setting)

        tab_plugin = gr.TabItem(get_lang_text("chat_use_plugin"), elem_id="PLUGIN")
        # tab_plugin.select(change_func)
        with tab_plugin:
            print("tab_plugin in...")
            with gr.Row(elem_id="plugin_selector"):
                # TODO
                plugin_selector = gr.Dropdown(
                    label=get_lang_text("select_plugin"),
                    choices=list(plugins_select_info().keys()),
                    value="",
                    interactive=True,
                    show_label=True,
                    type="value",
                ).style(container=False)

                def plugin_change(
                    evt: gr.SelectData,
                ):  # SelectData is a subclass of EventData
                    print(f"You selected {evt.value} at {evt.index} from {evt.target}")
                    print(f"user plugin:{plugins_select_info().get(evt.value)}")
                    return plugins_select_info().get(evt.value)

                plugin_selected = gr.Textbox(
                    show_label=False, visible=False, placeholder="Selected"
                )
                plugin_selector.select(plugin_change, None, plugin_selected)
=======
>>>>>>> 24f38e8c

        tab_qa = gr.TabItem(get_lang_text("knowledge_qa"), elem_id="QA")
        with tab_qa:
            mode = gr.Radio(
                [
                    llm_native_dialogue,
                    default_knowledge_base_dialogue,
                    add_knowledge_base_dialogue,
                    url_knowledge_dialogue,
                ],
                show_label=False,
                value=llm_native_dialogue,
            )
            vs_setting = gr.Accordion(
                get_lang_text("configure_knowledge_base"), open=False, visible=False
            )
            mode.change(fn=change_mode, inputs=mode, outputs=vs_setting)

            url_input = gr.Textbox(
                label=get_lang_text("url_input_label"),
                lines=1,
                interactive=True,
                visible=False,
            )

            def show_url_input(evt: gr.SelectData):
                if evt.value == url_knowledge_dialogue:
                    return gr.update(visible=True)
                else:
                    return gr.update(visible=False)

            mode.select(fn=show_url_input, inputs=None, outputs=url_input)

            with vs_setting:
                vs_name = gr.Textbox(
                    label=get_lang_text("new_klg_name"), lines=1, interactive=True
                )
                vs_add = gr.Button(get_lang_text("add_as_new_klg"))
                with gr.Column() as doc2vec:
                    gr.Markdown(get_lang_text("add_file_to_klg"))
                    with gr.Tab(get_lang_text("upload_file")):
                        files = gr.File(
                            label=get_lang_text("add_file"),
                            file_types=[".txt", ".md", ".docx", ".pdf"],
                            file_count="multiple",
                            allow_flagged_uploads=True,
                            show_label=False,
                        )

                        load_file_button = gr.Button(
                            get_lang_text("upload_and_load_to_klg")
                        )
                    with gr.Tab(get_lang_text("upload_folder")):
                        folder_files = gr.File(
                            label=get_lang_text("add_folder"),
                            accept_multiple_files=True,
                            file_count="directory",
                            show_label=False,
                        )
                        load_folder_button = gr.Button(
                            get_lang_text("upload_and_load_to_klg")
                        )

        tab_sql = gr.TabItem(get_lang_text("sql_generate_diagnostics"), elem_id="SQL")
        with tab_sql:
            # TODO A selector to choose database
            with gr.Row(elem_id="db_selector"):
                db_selector = gr.Dropdown(
                    label=get_lang_text("please_choose_database"),
                    choices=dbs,
                    value=dbs[0] if len(models) > 0 else "",
                    interactive=True,
                    show_label=True,
                ).style(container=False)

            # db_selector.change(fn=db_selector_changed, inputs=db_selector)

            sql_mode = gr.Radio(
                [
                    get_lang_text("sql_generate_mode_direct"),
                    get_lang_text("sql_generate_mode_none"),
                ],
                show_label=False,
                value=get_lang_text("sql_generate_mode_none"),
            )
            sql_vs_setting = gr.Markdown(get_lang_text("sql_vs_setting"))
            sql_mode.change(fn=change_sql_mode, inputs=sql_mode, outputs=sql_vs_setting)

        tab_plugin = gr.TabItem(get_lang_text("chat_use_plugin"), elem_id="PLUGIN")
        # tab_plugin.select(change_func)
        with tab_plugin:
            print("tab_plugin in...")
            with gr.Row(elem_id="plugin_selector"):
                # TODO
                plugin_selector = gr.Dropdown(
                    label=get_lang_text("select_plugin"),
                    choices=list(plugins_select_info().keys()),
                    value="",
                    interactive=True,
                    show_label=True,
                    type="value",
                ).style(container=False)

                def plugin_change(
                    evt: gr.SelectData,
                ):  # SelectData is a subclass of EventData
                    print(f"You selected {evt.value} at {evt.index} from {evt.target}")
                    print(f"user plugin:{plugins_select_info().get(evt.value)}")
                    return plugins_select_info().get(evt.value)

                plugin_selected = gr.Textbox(
                    show_label=False, visible=False, placeholder="Selected"
                )
                plugin_selector.select(plugin_change, None, plugin_selected)


    with gr.Blocks():
        chatbot = grChatbot(elem_id="chatbot", visible=False).style(height=550)
        with gr.Row():
            with gr.Column(scale=20):
                textbox = gr.Textbox(
                    show_label=False,
                    placeholder="Enter text and press ENTER",
                    visible=False,
                ).style(container=False)
            with gr.Column(scale=2, min_width=50):
                send_btn = gr.Button(value=get_lang_text("send"), visible=False)

    with gr.Row(visible=False) as button_row:
        regenerate_btn = gr.Button(value=get_lang_text("regenerate"), interactive=False)
        clear_btn = gr.Button(value=get_lang_text("clear_box"), interactive=False)

    gr.Markdown(learn_more_markdown)

    params = [plugin_selected, mode, sql_mode, db_selector, url_input, vs_name]

    btn_list = [regenerate_btn, clear_btn]
    regenerate_btn.click(regenerate, state, [state, chatbot, textbox] + btn_list).then(
        http_bot,
        [state, selected, temperature, max_output_tokens] + params,
        [state, chatbot] + btn_list,
    )
    clear_btn.click(clear_history, None, [state, chatbot, textbox] + btn_list)

    textbox.submit(
        add_text, [state, textbox], [state, chatbot, textbox] + btn_list
    ).then(
        http_bot,
        [state, selected, temperature, max_output_tokens] + params,
        [state, chatbot] + btn_list,
    )

    send_btn.click(
        add_text, [state, textbox], [state, chatbot, textbox] + btn_list
    ).then(
        http_bot,
        [state, selected, temperature, max_output_tokens] + params,
        [state, chatbot] + btn_list,
    )
    vs_add.click(
        fn=save_vs_name, show_progress=True, inputs=[vs_name], outputs=[vs_name]
    )
    load_file_button.click(
        fn=knowledge_embedding_store,
        show_progress=True,
        inputs=[vs_name, files],
        outputs=[vs_name],
    )
    load_folder_button.click(
        fn=knowledge_embedding_store,
        show_progress=True,
        inputs=[vs_name, folder_files],
        outputs=[vs_name],
    )
    return state, chatbot, textbox, send_btn, button_row, parameter_row


def build_webdemo():
    with gr.Blocks(
        title=get_lang_text("database_smart_assistant"),
        # theme=gr.themes.Base(),
        theme=gr.themes.Default(),
        css=block_css,
    ) as demo:
        url_params = gr.JSON(visible=False)
        (
            state,
            chatbot,
            textbox,
            send_btn,
            button_row,
            parameter_row,
        ) = build_single_model_ui()

        if args.model_list_mode == "once":
            demo.load(
                load_demo,
                [url_params],
                [
                    state,
                    chatbot,
                    textbox,
                    send_btn,
                    button_row,
                    parameter_row,
                ],
                _js=get_window_url_params,
            )
        else:
            raise ValueError(f"Unknown model list mode: {args.model_list_mode}")
    return demo


def save_vs_name(vs_name):
    vector_store_name["vs_name"] = vs_name
    return vs_name


def knowledge_embedding_store(vs_id, files):
    # vs_path = os.path.join(VS_ROOT_PATH, vs_id)
    if not os.path.exists(os.path.join(KNOWLEDGE_UPLOAD_ROOT_PATH, vs_id)):
        os.makedirs(os.path.join(KNOWLEDGE_UPLOAD_ROOT_PATH, vs_id))
    for file in files:
        filename = os.path.split(file.name)[-1]
        shutil.move(
            file.name, os.path.join(KNOWLEDGE_UPLOAD_ROOT_PATH, vs_id, filename)
        )
        knowledge_embedding_client = KnowledgeEmbedding(
            file_path=os.path.join(KNOWLEDGE_UPLOAD_ROOT_PATH, vs_id, filename),
            model_name=LLM_MODEL_CONFIG["text2vec"],
            vector_store_config={
                "vector_store_name": vector_store_name["vs_name"],
                "vector_store_path": KNOWLEDGE_UPLOAD_ROOT_PATH,
            },
        )
        knowledge_embedding_client.knowledge_embedding()

    logger.info("knowledge embedding success")
    return vs_id


def async_db_summery():
    client = DBSummaryClient()
    thread = threading.Thread(target=client.init_db_summary)
    thread.start()


if __name__ == "__main__":
    parser = argparse.ArgumentParser()
    parser.add_argument("--host", type=str, default="0.0.0.0")
    parser.add_argument("--port", type=int)
    parser.add_argument("--concurrency-count", type=int, default=10)
    parser.add_argument(
        "--model-list-mode", type=str, default="once", choices=["once", "reload"]
    )
    parser.add_argument("--share", default=False, action="store_true")

    args = parser.parse_args()
    logger.info(f"args: {args}")
    # 配置初始化
    cfg = Config()

    dbs = cfg.local_db.get_database_list()
    async_db_summery()
    cfg.set_plugins(scan_plugins(cfg, cfg.debug_mode))

    # 加载插件可执行命令
    command_categories = [
        "pilot.commands.built_in.audio_text",
        "pilot.commands.built_in.image_gen",
    ]
    # 排除禁用命令
    command_categories = [
        x for x in command_categories if x not in cfg.disabled_command_categories
    ]
    command_registry = CommandRegistry()
    for command_category in command_categories:
        command_registry.import_commands(command_category)

    cfg.command_registry = command_registry

    logger.info(args)
    demo = build_webdemo()
    demo.queue(
        concurrency_count=args.concurrency_count, status_update_rate=10, api_open=False
    ).launch(
        server_name=args.host,
        server_port=args.port,
        share=args.share,
        max_threads=200,
    )<|MERGE_RESOLUTION|>--- conflicted
+++ resolved
@@ -405,61 +405,6 @@
     tabs.select(on_select, None, selected)
 
     with tabs:
-<<<<<<< HEAD
-
-        tab_sql = gr.TabItem(get_lang_text("sql_generate_diagnostics"), elem_id="SQL")
-        with tab_sql:
-            # TODO A selector to choose database
-            with gr.Row(elem_id="db_selector"):
-                db_selector = gr.Dropdown(
-                    label=get_lang_text("please_choose_database"),
-                    choices=dbs,
-                    value=dbs[0] if len(models) > 0 else "",
-                    interactive=True,
-                    show_label=True,
-                ).style(container=False)
-
-            # db_selector.change(fn=db_selector_changed, inputs=db_selector)
-
-            sql_mode = gr.Radio(
-                [
-                    get_lang_text("sql_generate_mode_direct"),
-                    get_lang_text("sql_generate_mode_none"),
-                ],
-                show_label=False,
-                value=get_lang_text("sql_generate_mode_none"),
-            )
-            sql_vs_setting = gr.Markdown(get_lang_text("sql_vs_setting"))
-            sql_mode.change(fn=change_sql_mode, inputs=sql_mode, outputs=sql_vs_setting)
-
-        tab_plugin = gr.TabItem(get_lang_text("chat_use_plugin"), elem_id="PLUGIN")
-        # tab_plugin.select(change_func)
-        with tab_plugin:
-            print("tab_plugin in...")
-            with gr.Row(elem_id="plugin_selector"):
-                # TODO
-                plugin_selector = gr.Dropdown(
-                    label=get_lang_text("select_plugin"),
-                    choices=list(plugins_select_info().keys()),
-                    value="",
-                    interactive=True,
-                    show_label=True,
-                    type="value",
-                ).style(container=False)
-
-                def plugin_change(
-                    evt: gr.SelectData,
-                ):  # SelectData is a subclass of EventData
-                    print(f"You selected {evt.value} at {evt.index} from {evt.target}")
-                    print(f"user plugin:{plugins_select_info().get(evt.value)}")
-                    return plugins_select_info().get(evt.value)
-
-                plugin_selected = gr.Textbox(
-                    show_label=False, visible=False, placeholder="Selected"
-                )
-                plugin_selector.select(plugin_change, None, plugin_selected)
-=======
->>>>>>> 24f38e8c
 
         tab_qa = gr.TabItem(get_lang_text("knowledge_qa"), elem_id="QA")
         with tab_qa:
