--- conflicted
+++ resolved
@@ -700,27 +700,7 @@
     # init server config
     args = parser.parse_args()
     server_init(args)
-<<<<<<< HEAD
     dbs = CFG.local_db.get_database_list()
-    if args.new:
-        import uvicorn
-
-        uvicorn.run(app, host="0.0.0.0", port=5000)
-    else:
-        ### Compatibility mode starts the old version server by default
-        demo = build_webdemo()
-        demo.queue(
-            concurrency_count=args.concurrency_count,
-            status_update_rate=10,
-            api_open=False,
-        ).launch(
-            server_name=args.host,
-            server_port=args.port,
-            share=args.share,
-            max_threads=200,
-        )
-=======
-
     demo = build_webdemo()
     demo.queue(
         concurrency_count=args.concurrency_count,
@@ -731,5 +711,4 @@
         server_port=args.port,
         share=args.share,
         max_threads=200,
-    )
->>>>>>> b3dde34e
+    )