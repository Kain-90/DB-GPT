--- conflicted
+++ resolved
@@ -69,18 +69,6 @@
         }
         return input_values
 
-<<<<<<< HEAD
-    def stream_plugin_call(self, text):
-        text = text.replace("\n", " ")
-        print(f"stream_plugin_call:{text}")
-        return self.api_call.run_display_sql(text, self.database.run_to_df)
-
-    #
-    # def do_action(self, prompt_response):
-    #     print(f"do_action:{prompt_response}")
-    #     return self.database.run(prompt_response.sql)
-=======
     def do_action(self, prompt_response):
         print(f"do_action:{prompt_response}")
-        return self.database.run(prompt_response.sql)
->>>>>>> 76854aec
+        return self.database.run(prompt_response.sql)