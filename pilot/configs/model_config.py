--- conflicted
+++ resolved
@@ -34,14 +34,10 @@
     "chatglm-6b-int4": os.path.join(MODEL_PATH, "chatglm-6b-int4"),
     "chatglm-6b": os.path.join(MODEL_PATH, "chatglm-6b"),
     "text2vec-base": os.path.join(MODEL_PATH, "text2vec-base-chinese"),
-<<<<<<< HEAD
-    "sentence-transforms": os.path.join(MODEL_PATH, "all-MiniLM-L6-v2"0),
     "guanaco-33b-merged": os.path.join(MODEL_PATH, "guanaco-33b-merged"
-=======
     "sentence-transforms": os.path.join(MODEL_PATH, "all-MiniLM-L6-v2"),
     "guanaco-33b-merged": os.path.join(MODEL_PATH, "guanaco-33b-merged"),
     "proxyllm": "proxyllm",
->>>>>>> bfeabc2f
 }
 
 # Load model config
