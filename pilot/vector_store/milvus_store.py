--- conflicted
+++ resolved
@@ -1,13 +1,6 @@
-<<<<<<< HEAD
-from typing import List, Optional, Iterable
-
-from langchain.embeddings import HuggingFaceEmbeddings
-from pymilvus import DataType, FieldSchema, CollectionSchema, connections, Collection
-=======
 from typing import List, Optional, Iterable, Tuple, Any
 
 from pymilvus import connections, Collection, DataType
->>>>>>> 0ae64175
 
 from langchain.docstore.document import Document
 
@@ -16,10 +9,7 @@
 
 CFG = Config()
 class MilvusStore(VectorStoreBase):
-<<<<<<< HEAD
-=======
     """Milvus database"""
->>>>>>> 0ae64175
     def __init__(self, ctx: {}) -> None:
         """init a milvus storage connection.
 
@@ -29,17 +19,6 @@
         # self.configure(cfg)
 
         connect_kwargs = {}
-<<<<<<< HEAD
-        self.uri = None
-        self.uri = ctx["url"]
-        self.port = ctx["port"]
-        self.username = ctx.get("username", None)
-        self.password = ctx.get("password", None)
-        self.collection_name = ctx.get("table_name", None)
-        self.secure = ctx.get("secure", None)
-        self.model_config = ctx.get("model_config", None)
-        self.embedding = ctx.get("embedding", None)
-=======
         self.uri = CFG.MILVUS_URL
         self.port = CFG.MILVUS_PORT
         self.username = CFG.MILVUS_USERNAME
@@ -47,7 +26,6 @@
         self.collection_name = ctx.get("vector_store_name", None)
         self.secure = ctx.get("secure", None)
         self.embedding = ctx.get("embeddings", None)
->>>>>>> 0ae64175
         self.fields = []
 
         # use HNSW by default.
@@ -85,25 +63,7 @@
             alias="default"
             # secure=self.secure,
         )
-        if self.collection_name is not None:
-            self.col = Collection(self.collection_name)
-            schema = self.col.schema
-            for x in schema.fields:
-                self.fields.append(x.name)
-                if x.auto_id:
-                    self.fields.remove(x.name)
-                if x.is_primary:
-                    self.primary_field = x.name
-                if x.dtype == DataType.FLOAT_VECTOR or x.dtype == DataType.BINARY_VECTOR:
-                    self.vector_field = x.name
-
-
-<<<<<<< HEAD
-        # self.init_schema()
-        # self.init_collection_schema()
-
-=======
->>>>>>> 0ae64175
+
     def init_schema_and_load(self, vector_name, documents):
         """Create a Milvus collection, indexes it with HNSW, load document.
                 Args:
@@ -126,10 +86,6 @@
                 "Could not import pymilvus python package. "
                 "Please install it with `pip install pymilvus`."
             )
-<<<<<<< HEAD
-        # Connect to Milvus instance
-=======
->>>>>>> 0ae64175
         if not connections.has_connection("default"):
             connections.connect(
                 host=self.uri or "127.0.0.1",
@@ -174,80 +130,6 @@
         #             )
         #         else:
         #             fields.append(FieldSchema(key, dtype))
-<<<<<<< HEAD
-
-        # Find out max length of texts
-        max_length = 0
-        for y in texts:
-            max_length = max(max_length, len(y))
-        # Create the text field
-        fields.append(
-            FieldSchema(text_field, DataType.VARCHAR, max_length=max_length + 1)
-        )
-        # Create the primary key field
-        fields.append(
-            FieldSchema(primary_field, DataType.INT64, is_primary=True, auto_id=True)
-        )
-        # Create the vector field
-        fields.append(FieldSchema(vector_field, DataType.FLOAT_VECTOR, dim=dim))
-        # Create the schema for the collection
-        schema = CollectionSchema(fields)
-        # Create the collection
-        collection = Collection(collection_name, schema)
-        self.col = collection
-        # Index parameters for the collection
-        index = self.index_params
-        # Create the index
-        collection.create_index(vector_field, index)
-        # Create the VectorStore
-        # milvus = cls(
-        #     embedding,
-        #     kwargs.get("connection_args", {"port": 19530}),
-        #     collection_name,
-        #     text_field,
-        # )
-        # Add the texts.
-        schema = collection.schema
-        for x in schema.fields:
-            self.fields.append(x.name)
-            if x.auto_id:
-                self.fields.remove(x.name)
-            if x.is_primary:
-                self.primary_field = x.name
-            if x.dtype == DataType.FLOAT_VECTOR or x.dtype == DataType.BINARY_VECTOR:
-                self.vector_field = x.name
-        self._add_texts(texts, metadatas)
-
-        return self.collection_name
-
-    def init_schema(self) -> None:
-        """Initialize collection in milvus database."""
-        fields = [
-            FieldSchema(name="pk", dtype=DataType.INT64, is_primary=True, auto_id=True),
-            FieldSchema(name="vector", dtype=DataType.FLOAT_VECTOR, dim=self.model_config["dim"]),
-            FieldSchema(name="raw_text", dtype=DataType.VARCHAR, max_length=65535),
-        ]
-
-        # create collection if not exist and load it.
-        self.schema = CollectionSchema(fields, "db-gpt memory storage")
-        self.collection = Collection(self.collection_name, self.schema)
-        self.index_params = {
-            "metric_type": "IP",
-            "index_type": "HNSW",
-            "params": {"M": 8, "efConstruction": 64},
-        }
-        # create index if not exist.
-        if not self.collection.has_index():
-            self.collection.release()
-            self.collection.create_index(
-                "vector",
-                self.index_params,
-                index_name="vector",
-            )
-        info = self.collection.describe()
-        self.collection.load()
-
-=======
 
         # Find out max length of texts
         max_length = 0
@@ -332,7 +214,6 @@
     #     info = self.collection.describe()
     #     self.collection.load()
 
->>>>>>> 0ae64175
     # def insert(self, text, model_config) -> str:
     #     """Add an embedding of data into milvus.
     #     Args:
@@ -356,21 +237,7 @@
         partition_name: Optional[str] = None,
         timeout: Optional[int] = None,
     ) -> List[str]:
-<<<<<<< HEAD
-        """Insert text data into Milvus.
-        Args:
-            texts (Iterable[str]): The text being embedded and inserted.
-            metadatas (Optional[List[dict]], optional): The metadata that
-                corresponds to each insert. Defaults to None.
-            partition_name (str, optional): The partition of the collection
-                to insert data into. Defaults to None.
-            timeout: specified timeout.
-
-        Returns:
-            List[str]: The resulting keys for each inserted element.
-=======
         """add text data into Milvus.
->>>>>>> 0ae64175
         """
         insert_dict: Any = {self.text_field: list(texts)}
         try:
@@ -393,11 +260,6 @@
         res = self.col.insert(
             insert_list, partition_name=partition_name, timeout=timeout
         )
-<<<<<<< HEAD
-        # Flush to make sure newly inserted is immediately searchable.
-        self.col.flush()
-        return res.primary_keys
-=======
         # make sure data is searchable.
         self.col.flush()
         return res.primary_keys
@@ -466,5 +328,4 @@
                 )
             )
 
-        return data[0], ret
->>>>>>> 0ae64175
+        return data[0], ret