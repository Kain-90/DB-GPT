--- conflicted
+++ resolved
@@ -1,11 +1,45 @@
+# FAQ
+##### Q1: text2vec-large-chinese not found
+
+##### A1: make sure you have download text2vec-large-chinese embedding model in right way
+
+```tip
+centos:yum install git-lfs
+ubuntu:apt-get install git-lfs -y
+macos:brew install git-lfs
+```
+```bash
+cd models
+git lfs clone https://huggingface.co/GanymedeNil/text2vec-large-chinese
+```
+
+##### Q2: execute `pip install -r requirements.txt` error, found some package cannot find correct version.
 
 
+##### A2: change the pip source.
+
+```bash
+# pypi
+$ pip install -r requirements.txt -i https://pypi.python.org/simple
+```
+
+or
+
+```bash
+# tsinghua
+$ pip install -r requirements.txt -i https://pypi.tuna.tsinghua.edu.cn/simple/
+```
+
+or
+
+```bash
+# aliyun
+$ pip install -r requirements.txt -i http://mirrors.aliyun.com/pypi/simple/
+```
 
 
+##### Q3:Access denied for user 'root@localhost'(using password :NO)
 
-
-<<<<<<< HEAD
-=======
 ##### A3: make sure you have installed mysql instance in right way
 
 Docker:
@@ -22,7 +56,6 @@
 </p>
 
 ##### A4: make sure your openapi API_KEY is available
->>>>>>> f9684276
 
 ##### Q5:When I Chat Data and Chat Meta Data, I found the error
 <p align="left">
@@ -52,8 +85,6 @@
 ) ENGINE=InnoDB AUTO_INCREMENT=101 DEFAULT CHARSET=utf8mb4 COMMENT='聊天用户表'
 ```
 
-<<<<<<< HEAD
-=======
 ##### Q6:How to change Vector DB Type in DB-GPT.
 
 ##### A6: Update .env file and set VECTOR_STORE_TYPE.
@@ -81,7 +112,21 @@
 ##### A7: set KNOWLEDGE_SEARCH_TOP_SIZE smaller or set KNOWLEDGE_CHUNK_SIZE smaller, and reboot server.
 
 ##### Q8:space add error (pymysql.err.OperationalError) (1054, "Unknown column 'knowledge_space.context' in 'field list'")
->>>>>>> f9684276
+
+
+##### A8: 
+1.shutdown dbgpt_server(ctrl c)
+
+2.add column context for table knowledge_space
+```commandline
+mysql -h127.0.0.1 -uroot -paa12345678
+```
+3.execute sql ddl
+```commandline
+mysql> use knowledge_management;
+mysql> ALTER TABLE knowledge_space ADD COLUMN context TEXT COMMENT "arguments context";
+```
+4.restart dbgpt server
 
 
 
@@ -90,5 +135,3 @@
 
 
 
-
-
