--- conflicted
+++ resolved
@@ -4,15 +4,9 @@
 	experimental: {
 		esmExternals: 'loose'
 	},
-<<<<<<< HEAD
-    images: {
-        unoptimized: true
-    },
-=======
 	typescript: {
 		ignoreBuildErrors: true
 	}
->>>>>>> 313fcfd5
 }
 
 module.exports = nextConfig